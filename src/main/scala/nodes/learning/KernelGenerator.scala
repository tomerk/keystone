--- conflicted
+++ resolved
@@ -158,31 +158,20 @@
     val trainBlockDotProdBC = data.context.broadcast(trainBlockDotProd)
 
     val kBlock = blockXXT.zipPartitions(dataDotProd) { case (iterXXT, iterDataDotProds) =>
-<<<<<<< HEAD
-      val xxt = iterXXT.next()
-      assert(iterXXT.isEmpty)
-      iterDataDotProds.zipWithIndex.map { case (dataDotProdVal, idx) =>
-        // To compute |X_i - X_j|^2 we break it down into three terms
-        // X_i^2 - 2*X_i*X_j + X_j^2
-        val term1 = DenseVector.fill(xxt.cols)(dataDotProdVal)
-        val term2 = xxt(idx, ::).t * (-2.0)
-        val term3 = trainBlockDotProdBC.value
-        val sum = (term1 + term2 + term3) * (-gamma)
-        exp(sum)
-=======
       if (iterXXT.hasNext) {
         val xxt = iterXXT.next()
         assert(iterXXT.isEmpty)
         iterDataDotProds.zipWithIndex.map { case (dataDotProdVal, idx) =>
-          val term1 = xxt(idx, ::).t * (-2.0)
-          val term2 = DenseVector.fill(xxt.cols)(dataDotProdVal)
+          // To compute |X_i - X_j|^2 we break it down into three terms
+          // X_i^2 - 2*X_i*X_j + X_j^2
+          val term1 = DenseVector.fill(xxt.cols)(dataDotProdVal)
+          val term2 = xxt(idx, ::).t * (-2.0)
           val term3 = trainBlockDotProdBC.value
-          val term4 = (term1 + term2 + term3) * (-gamma)
-          exp(term4)
+          val sum = (term1 + term2 + term3) * (-gamma)
+          exp(sum)
         }
       } else {
         Iterator.empty
->>>>>>> 52e4c0d5
       }
     }
 
