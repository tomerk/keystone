package pipelines

import java.io.Serializable

<<<<<<< HEAD
import org.apache.spark.rdd.RDD

=======
>>>>>>> d39ddedb
import scala.reflect.ClassTag

object Pipelines {

  /**
   * 3 main classes:
   * PipelineNode[A, B] extends A => B
   * Estimator[A, B] implements fit(A): PipelineNode[A, B]
   * LabelEstimator[A, B, L] implements fit(A, L): PipelineNode[A, B]

   * PipelineNode supports any input and output types, like in the original interface.

   * Although nodes & estimators are appropriately contravariant/covariant, RDDs aren't.
   * If we want that we have to wrap RDD and then have the nodes take the wrapped type as input / output

   * There is no "single-item" transform. Similar to above, if we want this we need to make a type that unifies an RDD
   * and a single item, and have the nodes take that type as input/output

   * @tparam A
   * @tparam B
   */
  abstract class PipelineNode[-A, +B] extends (A => B) with Serializable {
    /**
     * Chains an estimator onto this pipeline node, producing a new estimator that when fit on same input type as
     * this node, chains this node with the node output by the original estimator.
     * @param est The estimator to chain onto the pipeline node
     * @return  The output estimator
     */
    def thenEstimator[C : ClassTag](est: Estimator[B, C]): Estimator[A, C] = functionToEstimator((a: A) => this then est.fit(this(a)))

    /**
     * Chains a Label Estimator onto this pipeline node, producing a new Label Estimator that when fit on same input
     * type as this node, chains this node with the node output by the original Label Estimator.
     * @param est The label estimator to chain onto the pipeline node
     * @return  The output label estimator
     */
    def thenLabelEstimator[C : ClassTag, L : ClassTag](est: LabelEstimator[B, C, L]): LabelEstimator[A, C, L] = functionToLabelEstimator((a: A, l: L) => this then est.fit(this(a), l))
    def then[C : ClassTag](next: PipelineNode[B, C]): PipelineNode[A, C] = andThen(next)
  }

  abstract class Estimator[-A, +B] extends Serializable {
    /**
     * An estimator has a `fit` method which emits a pipeline node.
     * @param data Input data.
     * @return A PipelineNode (Transformer) which can be called on new data.
     */
    def fit(data: A): PipelineNode[A, B]
  }

  abstract class LabelEstimator[-I, +O, -L] extends Serializable {
    /**
     * A LabelEstimator estimator is an estimator which expects labeled data.
     * @param data Input data.
     * @param labels Input labels.
     * @return A PipelineNode which can be called on new data.
     */
    def fit(data: I, labels: L): PipelineNode[I, O]
  }

  /**
   * This implicit turns regular functions into PipelineNodes.
   * @param node A function.
   * @return A PipelineNode encapsulating the function.
   */
  implicit def functionToNode[I, O](node: I => O): PipelineNode[I, O] = new PipelineNode[I, O] {
    override def apply(v1: I): O = node(v1)
  }

  /**
   * This implicit takes a function and returns an estimator. The function must itself return a function.
   *
   * @param node An estimator function. It must return a function.
   * @tparam I Input type of the estimator and the transformer it produces.
   * @tparam O Output type of the estimator and the transformer it produces.
   * @return An Estimator which can be applied to new data.
   */
  private def functionToEstimator[I, O](node: I => (I => O)): Estimator[I, O] = new Estimator[I, O] {
    override def fit(v1: I): PipelineNode[I, O] = node.apply(v1)
  }

  /**
   * This implicit takes a function which expects labeled data and returns an estimator.
   * The function must itself return a function.
   *
   * @param node An estimator function. It must take labels and data and return a function from data to output.
   * @tparam I Input type of the labeled estimator and the transformer it produces.
   * @tparam O Output type of the estimator and the transformer it produces.
   * @tparam L Label type of the estimator.
   * @return An Estimator which can be applied to new labeled data.
   */
  private def functionToLabelEstimator[I, O, L](node: (I, L) => (I => O)): LabelEstimator[I, O, L] = new LabelEstimator[I, O, L] {
    override def fit(v1: I, v2: L): PipelineNode[I, O] = node(v1, v2)
  }

  /**
   * Thanks to this implicit conversion, if the output of a node is an RDD you can inline a method f
   * to map on the output RDD using "node.thenMap(f)"
   */
  implicit def nodeToRDDOutHelpers[I, O](node: I => RDD[O]): RDDOutputFunctions[I, O] = new RDDOutputFunctions(node)
  class RDDOutputFunctions[I, O](node: I => RDD[O]) {
    def thenMap[U : ClassTag](f: O => U): PipelineNode[I, RDD[U]] = node.andThen(_.map(f))
  }

  /**
   * Transformers extend PipelineNode[RDD[A], RDD[B]] and exist just to reduce a bit of implementation boilerplate
   * @tparam Input input type of the transformer
   * @tparam Output output type of the transformer
   */
<<<<<<< HEAD
  abstract class Transformer[Input, Output] extends PipelineNode[RDD[Input], RDD[Output]]
  def Transformer[I, O : ClassTag](f: I => O): Transformer[I, O] = new Transformer[I, O] {
    override def apply(v1: RDD[I]): RDD[O] = v1.map(f)
  }
=======
  def apply[A : ClassTag, L]() = new Pipeline[A, A, A, L](new IdentityTransformer[A], new IdentityTransformer[A])

>>>>>>> d39ddedb
}<|MERGE_RESOLUTION|>--- conflicted
+++ resolved
@@ -2,11 +2,8 @@
 
 import java.io.Serializable
 
-<<<<<<< HEAD
 import org.apache.spark.rdd.RDD
 
-=======
->>>>>>> d39ddedb
 import scala.reflect.ClassTag
 
 object Pipelines {
@@ -115,13 +112,9 @@
    * @tparam Input input type of the transformer
    * @tparam Output output type of the transformer
    */
-<<<<<<< HEAD
   abstract class Transformer[Input, Output] extends PipelineNode[RDD[Input], RDD[Output]]
   def Transformer[I, O : ClassTag](f: I => O): Transformer[I, O] = new Transformer[I, O] {
     override def apply(v1: RDD[I]): RDD[O] = v1.map(f)
   }
-=======
-  def apply[A : ClassTag, L]() = new Pipeline[A, A, A, L](new IdentityTransformer[A], new IdentityTransformer[A])
 
->>>>>>> d39ddedb
 }