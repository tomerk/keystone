--- conflicted
+++ resolved
@@ -10,13 +10,8 @@
 
 import evaluation.MulticlassClassifierEvaluator
 import loaders.TimitFeaturesDataLoader
-<<<<<<< HEAD
 import nodes.learning.{BlockLinearMapper, BlockLeastSquaresEstimator}
-import nodes.misc.{CosineRandomFeatures, StandardScaler}
-=======
-import nodes.learning.BlockLinearMapper
-import nodes.stats.{StandardScaler, CosineRandomFeatures}
->>>>>>> 6a5219b3
+import nodes.stats.{CosineRandomFeatures, StandardScaler}
 import nodes.util.{ClassLabelIndicatorsFromIntLabels, MaxClassifier}
 
 import pipelines._
@@ -109,22 +104,14 @@
       numCosineFeatures, conf.numEpochs, conf.lambda).fit(trainingBatches, labels)
 
     // Calculate test error
-<<<<<<< HEAD
     blockLinearMapper.applyAndEvaluate(testBatches,
       (testPredictedValues: RDD[DenseVector[Double]]) => {
         val predicted = MaxClassifier(testPredictedValues)
         val evaluator = MulticlassClassifierEvaluator(predicted, actual,
           TimitFeaturesDataLoader.numClasses)
-        println("TEST Error is " + (100d - 100d * evaluator.microAccuracy) + "%")
+        println("TEST Error is " + (100d * evaluator.totalError) + "%")
       }
     )
-=======
-    blockLinearMapper.applyAndEvaluate(testBatches, testPredictedValues => {
-      val predicted = MaxClassifier(testPredictedValues)
-      val evaluator = MulticlassClassifierEvaluator(predicted, actual, TimitFeaturesDataLoader.numClasses)
-      logInfo("TEST Error is " + (100d * evaluator.totalError) + "%")
-    })
->>>>>>> 6a5219b3
 
     System.exit(0)
   }
